--- conflicted
+++ resolved
@@ -53,18 +53,12 @@
       - name: Set up Go
         uses: actions/setup-go@v2
         with:
-<<<<<<< HEAD
           go-version: 1.15
-      - name: Docker login
-        run: docker login -u ${{ secrets.DOCKER_USER }} -p ${{ secrets.DOCKER_PASSWORD }}
-=======
-          go-version: 1.14
       - name: Docker Login
         env:
           DOCKER_USERNAME: ${{ secrets.DOCKER_USERNAME }}
           DOCKER_PASSWORD: ${{ secrets.DOCKER_PASSWORD }}
         run: echo "${DOCKER_PASSWORD}" | docker login --username "${DOCKER_USERNAME}" --password-stdin
->>>>>>> 28c5ba9c
       - name: Run GoReleaser
         uses: goreleaser/goreleaser-action@v2
         with:
