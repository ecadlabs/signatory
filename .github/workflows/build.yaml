on:
  push:
    branches:
      - "main"
    tags:
      - "v*"
  pull_request:

name: Test and publish

permissions:
  contents: write
  deployments: write
  issues: write
  packages: write

env:
  CC_BINARY_URL: https://codeclimate.com/downloads/test-reporter/test-reporter-latest-linux-amd64

jobs:
  test:
    name: Test
    runs-on: ubuntu-latest
    steps:
      - uses: actions/setup-go@v2
        with:
          go-version: 1.19
      - uses: actions/checkout@v2
      - name: Setup Code Climate test-reporter
        run: |
          curl -L "$CC_BINARY_URL" > ./cc-test-reporter
          chmod +x ./cc-test-reporter
      - name: Run tests
        run: |
          export GIT_COMMIT_SHA='${{ github.sha }}'
          export GIT_BRANCH="$(echo '${{ github.ref }}' | sed -E -e 's/.*\/(.*)/\1/')"
          export CC_TEST_REPORTER_ID='${{ secrets.CC_TEST_REPORTER_ID }}'

          ./cc-test-reporter before-build

          echo "Running tests..."
          go test -coverprofile c.out ./...

          mod="$(cat go.mod | awk '/^module/ {print $2}')"

          if [[ ! -z "$CC_TEST_REPORTER_ID" ]]; then
            echo "Generating coverage report..."
            ./cc-test-reporter after-build -p "${mod}/" -t gocov
          fi

  publish:
    name: Goreleaser
    runs-on: ubuntu-latest
    needs: test
    steps:
      - name: Checkout
        uses: actions/checkout@v3
        with:
          fetch-depth: 0
      - name: Set up Docker Buildx
        uses: docker/setup-buildx-action@v2
      - name: Set up QEMU
        uses: docker/setup-qemu-action@v2
      - name: Set up Go
        uses: actions/setup-go@v3
        with:
          go-version: 1.17

      - name: Write release-env file
        uses: DamianReeves/write-file-action@v1.0
        with:
          path: ${{ github.workspace }}/.release-env
          contents: |
            DOCKER_FAIL_ON_LOGIN_ERROR=true
            GITHUB_TOKEN=${{ secrets.GITHUB_TOKEN }}
            DOCKER_USERNAME=${{ secrets.DOCKER_USERNAME }}
            DOCKER_PASSWORD=${{ secrets.DOCKER_PASSWORD }}

      # - name: Write docker-creds file
      #   uses: DamianReeves/write-file-action@v1.0
      #   with:
      #     path: ${{ github.workspace }}/.docker-creds
      #     contents: |
      #       ${{ secrets.DOCKERHUB_USERNAME }}:${{ secrets.DOCKER_PASSWORD }}:docker.io
      - name: goreleaser release-dry-run
        run: make release-dry-run
        if: "!startsWith(github.ref, 'refs/tags/v')"

<<<<<<< HEAD
=======
      - name: goreleaser release main branch
        run: make release-main-branch
        if: github.ref == 'refs/heads/main'

>>>>>>> 97a651ef
      - name: goreleaser release
        run: make release
        if: startsWith(github.ref, 'refs/tags/v')<|MERGE_RESOLUTION|>--- conflicted
+++ resolved
@@ -86,13 +86,10 @@
         run: make release-dry-run
         if: "!startsWith(github.ref, 'refs/tags/v')"
 
-<<<<<<< HEAD
-=======
       - name: goreleaser release main branch
         run: make release-main-branch
         if: github.ref == 'refs/heads/main'
 
->>>>>>> 97a651ef
       - name: goreleaser release
         run: make release
         if: startsWith(github.ref, 'refs/tags/v')