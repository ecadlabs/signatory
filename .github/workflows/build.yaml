--- conflicted
+++ resolved
@@ -148,19 +148,12 @@
           VAULT_GCP_TZ3: ${{ secrets.INTEGRATIONTEST_VAULT_GCP_TZ3 }}
 
         run: >
-<<<<<<< HEAD
-         . integration_test/.env.${{ matrix.testenvs }};
-         envsubst < integration_test/gcp-token-template.json > integration_test/gcp-token.json;
-         echo $VAULT_AZ_SP_KEY |base64 -d >integration_test/service-principal.key;
-         docker compose -f integration_test/docker-compose.yml up -d --wait --pull always;
-=======
          cd integration_test;
          export ARCH=amd64;
          . ./.env.${{ matrix.testenvs }};
          envsubst < gcp-token-template.json > gcp-token.json;
          echo $VAULT_AZ_SP_KEY |base64 -d >service-principal.key;
          docker compose up -d --wait --pull always;
->>>>>>> 3ccbe68c
          docker exec octez sudo chown -R tezos /home/tezos/.tezos-client;
          go test ./...;
          docker compose kill;
