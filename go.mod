--- conflicted
+++ resolved
@@ -113,19 +113,11 @@
 	github.com/prometheus/common v0.63.0 // indirect
 	github.com/prometheus/procfs v0.16.0 // indirect
 	github.com/spf13/pflag v1.0.6 // indirect
-<<<<<<< HEAD
-	golang.org/x/net v0.39.0 // indirect
-	golang.org/x/sys v0.33.0
-	golang.org/x/term v0.32.0
-	golang.org/x/text v0.26.0 // indirect
-	google.golang.org/grpc v1.71.1
-=======
 	golang.org/x/net v0.41.0 // indirect
 	golang.org/x/sys v0.34.0
 	golang.org/x/term v0.33.0
 	golang.org/x/text v0.27.0 // indirect
-	google.golang.org/grpc v1.71.1 // indirect
->>>>>>> 78f5a4a5
+	google.golang.org/grpc v1.71.1
 	google.golang.org/protobuf v1.36.6 // indirect
 )
 
