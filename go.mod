--- conflicted
+++ resolved
@@ -103,11 +103,7 @@
 	github.com/prometheus/procfs v0.12.0 // indirect
 	github.com/spf13/pflag v1.0.5 // indirect
 	go.opencensus.io v0.24.0 // indirect
-<<<<<<< HEAD
-	golang.org/x/net v0.26.0 // indirect
-=======
 	golang.org/x/net v0.27.0 // indirect
->>>>>>> 1b200285
 	golang.org/x/sys v0.26.0 // indirect
 	golang.org/x/term v0.25.0
 	golang.org/x/text v0.19.0 // indirect
