---
id: aws_kms
title: AWSKMS
---


# AWS KMS Configuration

Create an asymmetric key with usage as "sign and verify" in your AWS account.
<<<<<<< HEAD
Note: Support for "ECC_SECG_P256K1" spec is not there yet.
=======
>>>>>>> 79307d61

Search for IAM and create a user with "Programmatic access" for Signatory to access the key resources. Save the details at the end which will be given only once on creation of the user.

## AWS KMS backend

Below is the minimum configuration required.

```yaml
vaults:
  aws:
    driver: awskms
    config:
      user_name: <iam_username>
      access_key_id: <aws_access_key_id>
      secret_access_key: <aws_secret_access_key>
      region: <aws_region>
```

### Configuration parameters

Name | Type | Required | Description
-----|------|:--------:|------------
user_name | string |✅| IAM user name
access_key_id | string | OPTIONAL | IAM user detail
secret_access_key | string | OPTIONAL | IAM user detail
region | string | ✅ | Region where key is created

The fields `access_key_id` & `secret_access_key` can be set in the environment variables `AWS_ACCESS_KEY_ID` & `AWS_SECRET_ACCESS_KEY` respectively.

## Importing a key into AWS

The Import command is not available for aws as there is no support for asymmetric keys in AWS KMS. (Ref: <https://docs.aws.amazon.com/kms/latest/developerguide/importing-keys.html>) 

## Key generation in AWS

To generate a new private key withing AWS, you must:

- Open up the KMS section of the AWS management console and click on "Customer Managed Keys"
  - Click create key and make sure it contains the following:
    - Asymmetric type
    - Sign and Verify usage
    - ECC_NIST_P256 key spec
    - Single Region
  - Ensure that the users who will need to access the key are added to the usage permissions list and create

## Example Configuration for the AWS KMS vault in Signatory

This example shows a signatory vault configuration for AWS KMS. Text in `{}` must be replaced, for example, `{AWS_User_Name}` should be replaced with your AWS username.


```
vaults:
  # Name is used to identify backend during import process
  awskms:
    driver: awskms
    config:
      user_name: {AWS_User_Name}
      access_key_id: {Access_Key_ID_In_AWS_User_Profile}
      secret_access_key: {Secret_access_Key_ID_In_AWS_User_Profile}
      region: {AWS_Region}
# This section is for public key hashes to define what is activated IRL
tezos:
  # Default policy allows "block" and "endorsement" operations
  {public_key_hash}:
    log_payloads: true
    allowed_operations:
      # List of [generic, block, endorsement]
      - generic
      - block
      - endorsement
    allowed_kinds:
      # List of [endorsement, ballot, reveal, transaction, origination, delegation, seed_nonce_revelation, activate_account]
      - transaction
      - endorsement
      - reveal
      - delegation
    authorized_keys:
      # Allow sign operation only for clients specified below. Same syntax as `server/authorized_key`
      - *authorized_key
```

### Signatory-cli features for AWS KMS

Once you have signatory binaries and the appropriate AWS pieces set up, it is time to test the connection between the hardware and signatory. After completing the setup for the key and signatory we can test it by using the signatory-cli command `list`. Here is an example:
```
$ ./signatory-cli list --help
List public keys
Usage:
  signatory-cli list [flags]
Flags:
  -h, --help   help for list
Global Flags:
  -c, --config string   Config file path (default "/etc/signatory.yaml")
      --log string      Log level: [error, warn, info, debug, trace] (default "info")
      
$ ./signatory-cli list -c signatory.yaml
INFO[0000] Initializing vault                            vault=awskms vault_name=awskms
Public Key Hash:    tz3WxgnteyTpM5YzJSTFFtnNYB8Du31gf3bQ
Vault:              AWSKMS
ID:                 arn:aws:kms:us-east-2:461830523399:key/038ec90c-1809-4320-9dc8-9cb05a8ef5bb
Active:             true
Allowed Operations: [block endorsement generic]
Allowed Kinds:      [delegation endorsement reveal transaction]
```

### Final Signatory Verification Test
We can finally see that all the pieces are working together by curling the signatory service and asking for the public key associated with our active public key hash:
`curl http://localhost:6732/keys/tz3WxgnteyTpM5YzJSTFFtnNYB8Du31gf3bQ`

The output can be verified by checking the public_keys file in the .tezos-client directory<|MERGE_RESOLUTION|>--- conflicted
+++ resolved
@@ -1,123 +1,119 @@
----
-id: aws_kms
-title: AWSKMS
----
-
-
-# AWS KMS Configuration
-
-Create an asymmetric key with usage as "sign and verify" in your AWS account.
-<<<<<<< HEAD
-Note: Support for "ECC_SECG_P256K1" spec is not there yet.
-=======
->>>>>>> 79307d61
-
-Search for IAM and create a user with "Programmatic access" for Signatory to access the key resources. Save the details at the end which will be given only once on creation of the user.
-
-## AWS KMS backend
-
-Below is the minimum configuration required.
-
-```yaml
-vaults:
-  aws:
-    driver: awskms
-    config:
-      user_name: <iam_username>
-      access_key_id: <aws_access_key_id>
-      secret_access_key: <aws_secret_access_key>
-      region: <aws_region>
-```
-
-### Configuration parameters
-
-Name | Type | Required | Description
------|------|:--------:|------------
-user_name | string |✅| IAM user name
-access_key_id | string | OPTIONAL | IAM user detail
-secret_access_key | string | OPTIONAL | IAM user detail
-region | string | ✅ | Region where key is created
-
-The fields `access_key_id` & `secret_access_key` can be set in the environment variables `AWS_ACCESS_KEY_ID` & `AWS_SECRET_ACCESS_KEY` respectively.
-
-## Importing a key into AWS
-
-The Import command is not available for aws as there is no support for asymmetric keys in AWS KMS. (Ref: <https://docs.aws.amazon.com/kms/latest/developerguide/importing-keys.html>) 
-
-## Key generation in AWS
-
-To generate a new private key withing AWS, you must:
-
-- Open up the KMS section of the AWS management console and click on "Customer Managed Keys"
-  - Click create key and make sure it contains the following:
-    - Asymmetric type
-    - Sign and Verify usage
-    - ECC_NIST_P256 key spec
-    - Single Region
-  - Ensure that the users who will need to access the key are added to the usage permissions list and create
-
-## Example Configuration for the AWS KMS vault in Signatory
-
-This example shows a signatory vault configuration for AWS KMS. Text in `{}` must be replaced, for example, `{AWS_User_Name}` should be replaced with your AWS username.
-
-
-```
-vaults:
-  # Name is used to identify backend during import process
-  awskms:
-    driver: awskms
-    config:
-      user_name: {AWS_User_Name}
-      access_key_id: {Access_Key_ID_In_AWS_User_Profile}
-      secret_access_key: {Secret_access_Key_ID_In_AWS_User_Profile}
-      region: {AWS_Region}
-# This section is for public key hashes to define what is activated IRL
-tezos:
-  # Default policy allows "block" and "endorsement" operations
-  {public_key_hash}:
-    log_payloads: true
-    allowed_operations:
-      # List of [generic, block, endorsement]
-      - generic
-      - block
-      - endorsement
-    allowed_kinds:
-      # List of [endorsement, ballot, reveal, transaction, origination, delegation, seed_nonce_revelation, activate_account]
-      - transaction
-      - endorsement
-      - reveal
-      - delegation
-    authorized_keys:
-      # Allow sign operation only for clients specified below. Same syntax as `server/authorized_key`
-      - *authorized_key
-```
-
-### Signatory-cli features for AWS KMS
-
-Once you have signatory binaries and the appropriate AWS pieces set up, it is time to test the connection between the hardware and signatory. After completing the setup for the key and signatory we can test it by using the signatory-cli command `list`. Here is an example:
-```
-$ ./signatory-cli list --help
-List public keys
-Usage:
-  signatory-cli list [flags]
-Flags:
-  -h, --help   help for list
-Global Flags:
-  -c, --config string   Config file path (default "/etc/signatory.yaml")
-      --log string      Log level: [error, warn, info, debug, trace] (default "info")
-      
-$ ./signatory-cli list -c signatory.yaml
-INFO[0000] Initializing vault                            vault=awskms vault_name=awskms
-Public Key Hash:    tz3WxgnteyTpM5YzJSTFFtnNYB8Du31gf3bQ
-Vault:              AWSKMS
-ID:                 arn:aws:kms:us-east-2:461830523399:key/038ec90c-1809-4320-9dc8-9cb05a8ef5bb
-Active:             true
-Allowed Operations: [block endorsement generic]
-Allowed Kinds:      [delegation endorsement reveal transaction]
-```
-
-### Final Signatory Verification Test
-We can finally see that all the pieces are working together by curling the signatory service and asking for the public key associated with our active public key hash:
-`curl http://localhost:6732/keys/tz3WxgnteyTpM5YzJSTFFtnNYB8Du31gf3bQ`
-
+---
+id: aws_kms
+title: AWSKMS
+---
+
+
+# AWS KMS Configuration
+
+Create an asymmetric key with usage as "sign and verify" in your AWS account.
+
+Search for IAM and create a user with "Programmatic access" for Signatory to access the key resources. Save the details at the end which will be given only once on creation of the user.
+
+## AWS KMS backend
+
+Below is the minimum configuration required.
+
+```yaml
+vaults:
+  aws:
+    driver: awskms
+    config:
+      user_name: <iam_username>
+      access_key_id: <aws_access_key_id>
+      secret_access_key: <aws_secret_access_key>
+      region: <aws_region>
+```
+
+### Configuration parameters
+
+Name | Type | Required | Description
+-----|------|:--------:|------------
+user_name | string |✅| IAM user name
+access_key_id | string | OPTIONAL | IAM user detail
+secret_access_key | string | OPTIONAL | IAM user detail
+region | string | ✅ | Region where key is created
+
+The fields `access_key_id` & `secret_access_key` can be set in the environment variables `AWS_ACCESS_KEY_ID` & `AWS_SECRET_ACCESS_KEY` respectively.
+
+## Importing a key into AWS
+
+The Import command is not available for aws as there is no support for asymmetric keys in AWS KMS. (Ref: <https://docs.aws.amazon.com/kms/latest/developerguide/importing-keys.html>) 
+
+## Key generation in AWS
+
+To generate a new private key withing AWS, you must:
+
+- Open up the KMS section of the AWS management console and click on "Customer Managed Keys"
+  - Click create key and make sure it contains the following:
+    - Asymmetric type
+    - Sign and Verify usage
+    - ECC_NIST_P256 key spec
+    - Single Region
+  - Ensure that the users who will need to access the key are added to the usage permissions list and create
+
+## Example Configuration for the AWS KMS vault in Signatory
+
+This example shows a signatory vault configuration for AWS KMS. Text in `{}` must be replaced, for example, `{AWS_User_Name}` should be replaced with your AWS username.
+
+
+```
+vaults:
+  # Name is used to identify backend during import process
+  awskms:
+    driver: awskms
+    config:
+      user_name: {AWS_User_Name}
+      access_key_id: {Access_Key_ID_In_AWS_User_Profile}
+      secret_access_key: {Secret_access_Key_ID_In_AWS_User_Profile}
+      region: {AWS_Region}
+# This section is for public key hashes to define what is activated IRL
+tezos:
+  # Default policy allows "block" and "endorsement" operations
+  {public_key_hash}:
+    log_payloads: true
+    allowed_operations:
+      # List of [generic, block, endorsement]
+      - generic
+      - block
+      - endorsement
+    allowed_kinds:
+      # List of [endorsement, ballot, reveal, transaction, origination, delegation, seed_nonce_revelation, activate_account]
+      - transaction
+      - endorsement
+      - reveal
+      - delegation
+    authorized_keys:
+      # Allow sign operation only for clients specified below. Same syntax as `server/authorized_key`
+      - *authorized_key
+```
+
+### Signatory-cli features for AWS KMS
+
+Once you have signatory binaries and the appropriate AWS pieces set up, it is time to test the connection between the hardware and signatory. After completing the setup for the key and signatory we can test it by using the signatory-cli command `list`. Here is an example:
+```
+$ ./signatory-cli list --help
+List public keys
+Usage:
+  signatory-cli list [flags]
+Flags:
+  -h, --help   help for list
+Global Flags:
+  -c, --config string   Config file path (default "/etc/signatory.yaml")
+      --log string      Log level: [error, warn, info, debug, trace] (default "info")
+      
+$ ./signatory-cli list -c signatory.yaml
+INFO[0000] Initializing vault                            vault=awskms vault_name=awskms
+Public Key Hash:    tz3WxgnteyTpM5YzJSTFFtnNYB8Du31gf3bQ
+Vault:              AWSKMS
+ID:                 arn:aws:kms:us-east-2:461830523399:key/038ec90c-1809-4320-9dc8-9cb05a8ef5bb
+Active:             true
+Allowed Operations: [block endorsement generic]
+Allowed Kinds:      [delegation endorsement reveal transaction]
+```
+
+### Final Signatory Verification Test
+We can finally see that all the pieces are working together by curling the signatory service and asking for the public key associated with our active public key hash:
+`curl http://localhost:6732/keys/tz3WxgnteyTpM5YzJSTFFtnNYB8Du31gf3bQ`
+
 The output can be verified by checking the public_keys file in the .tezos-client directory