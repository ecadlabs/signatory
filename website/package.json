--- conflicted
+++ resolved
@@ -11,7 +11,6 @@
 	"dependencies": {
 		"@docusaurus/core": "^2.2.0",
 		"@docusaurus/preset-classic": "^2.2.0",
-<<<<<<< HEAD
 		"@docusaurus/theme-mermaid": "^2.2.0",
 		"@mdx-js/react": "^1.6.22",
 		"classnames": "^2.3.2",
@@ -22,17 +21,6 @@
 		"react": "^17.0.2",
 		"react-dom": "^17.0.2",
 		"react-use-mailchimp-signup": "^2.0.2"
-=======
-		"docusaurus-plugin-sass": "^0.2.3",
-		"html-react-parser": "^1.4.14",
-		"react-use-mailchimp-signup": "^2.0.2",
-		"classnames": "^2.3.2",
-		"@mdx-js/react": "^1.6.22",
-		"clsx": "^1.2.1",
-		"prism-react-renderer": "^1.3.5",
-		"react": "^17.0.2",
-		"react-dom": "^17.0.2"
->>>>>>> a91b80d6
 	},
 
 	"browserslist": {
@@ -46,10 +34,5 @@
 			"last 1 firefox version",
 			"last 1 safari version"
 		]
-<<<<<<< HEAD
-=======
-	},
-	"devDependencies": {
->>>>>>> a91b80d6
 	}
 }