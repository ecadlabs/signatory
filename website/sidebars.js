--- conflicted
+++ resolved
@@ -22,7 +22,7 @@
 			className: 'sidebarHeader',
 			collapsed: false,
 			collapsible: false,
-<<<<<<< HEAD
+
 			items: ['start', 'tezos-client'],
 		},
 		{
@@ -40,9 +40,8 @@
 			collapsed: false,
 			collapsible: false,
 			items: ['debugging_tips'],
-=======
-			items: ['start', 'file_based', 'yubihsm', 'azure_kms', 'gcp_kms', 'aws_kms', 'ledger', `cli`, 'remote_policy'],
->>>>>>> 7cd50a19
+
+
 		},
 	],
 };
