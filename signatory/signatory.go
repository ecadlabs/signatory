package signatory

import (
	"encoding/hex"
	"fmt"
	"math/big"

	log "github.com/sirupsen/logrus"

	"github.com/ecadlabs/signatory/config"
	"github.com/ecadlabs/signatory/crypto"
	"github.com/ecadlabs/signatory/tezos"
)

var (
	// ErrVaultNotFound error return when a vault is not found
	ErrVaultNotFound = fmt.Errorf("This key not found in any vault")
	// ErrNotSafeToSign error returned when an operation is a potential duplicate
	ErrNotSafeToSign = fmt.Errorf("Not safe to sign")
)

// NotifySigning observer function for signing request
type NotifySigning func(address string, vault string, kind string)

// PublicKey alias for an array of byte
type PublicKey = []byte

type StoredKey interface {
	Curve() string
	PublicKey() []byte
	ID() string
}

// Vault interface that represent a secure key store
type Vault interface {
	GetPublicKey(keyID string) (StoredKey, error)
	ListPublicKeys() ([]StoredKey, error)
	Sign(digest []byte, key StoredKey) ([]byte, error)
	Name() string
}

// Watermark interface for service that allow double bake check
type Watermark interface {
	IsSafeToSign(msgID string, level *big.Int) bool
}

type vaultKeyIDPair struct {
	vault Vault
	key   StoredKey
}

// HashVaultStore store the id and the vault of each key
type HashVaultStore = map[string]vaultKeyIDPair

func (s *Signatory) addKeyMap(hash string, key StoredKey, vault Vault) {
	s.hashVaultStore[hash] = vaultKeyIDPair{key: key, vault: vault}
}

// Signatory is a struct coordinate signatory action and select vault according to the key being used
type Signatory struct {
	vaults         []Vault
	config         *config.TezosConfig
	notifySigning  NotifySigning
	watermark      Watermark
	hashVaultStore HashVaultStore
}

// NewSignatory return a new signatory struct
func NewSignatory(
	vaults []Vault,
	config *config.TezosConfig,
	notify NotifySigning,
	watermark Watermark,
) *Signatory {
	return &Signatory{
		vaults:         vaults,
		config:         config,
		hashVaultStore: make(HashVaultStore),
		notifySigning:  notify,
		watermark:      watermark,
	}
}

func IsSupportedCurve(curve string) bool {
	return curve == crypto.CurveP256 || curve == crypto.CurveP256K
}

// IsAllowed returns true if keyHash is listed in configuration
func (s *Signatory) IsAllowed(keyHash string) bool {
	for _, key := range s.config.Keys {
		if key == keyHash {
			return true
		}
	}
	return false
}

func (s *Signatory) getVaultFromKeyHash(keyHash string) Vault {
	if pair, ok := s.hashVaultStore[keyHash]; ok {
		return pair.vault
	}
	return nil
}

func (s *Signatory) getKeyFromKeyHash(keyHash string) StoredKey {
	if pair, ok := s.hashVaultStore[keyHash]; ok {
		return pair.key
	}
	return nil
}

func (s *Signatory) validateMessage(msg *tezos.Message) error {
	err := msg.Validate()

	if err != nil {
		return err
	}

	err = msg.MatchFilter(s.config)

	if err != nil {
		return err
	}

	return nil
}

// Sign ask the vault to sign a message with the private key associated to keyHash
func (s *Signatory) Sign(keyHash string, message []byte) (string, error) {
	if !s.IsAllowed(keyHash) {
		return "", fmt.Errorf("%s is not listed in config", keyHash)
	}

<<<<<<< HEAD
	log.Infof("Signing for key: %s", keyHash)
	log.Debugf("About to sign raw bytes hex.EncodeToString(message): %s", hex.EncodeToString(message))
=======
	log.Infof("Signing for key: %s\n", keyHash)

	level := log.DebugLevel
	if s.config.LogPayloads {
		level = log.InfoLevel
	}
	log.StandardLogger().Logf(level, "About to sign raw bytes hex.EncodeToString(message): %s\n", hex.EncodeToString(message))
>>>>>>> bc4642f4

	msg := tezos.ParseMessage(message)

	if err := s.validateMessage(msg); err != nil {
		return "", err
	}

	if msg.RequireWatermark() {
		watermark, level := msg.Watermark(keyHash)
		if !s.watermark.IsSafeToSign(watermark, level) {
			return "", ErrNotSafeToSign
		}
	}

	vault := s.getVaultFromKeyHash(keyHash)

	if vault == nil {
		return "", ErrVaultNotFound
	}

	// Not nil if vault found
	storedKey := s.getKeyFromKeyHash(keyHash)

	digest := tezos.DigestFunc(message)
	sig, err := vault.Sign(digest[:], storedKey)

	log.Debugf("Signed bytes hex.EncodeToString(bytes): %s", hex.EncodeToString(sig))

	if err != nil {
		return "", err
	}

	encodedSig := tezos.EncodeSig(keyHash, sig)

	log.Debugf("Encoded signature: %s", encodedSig)

	s.notifySigning(keyHash, vault.Name(), msg.Type())

	log.Infof("Signed %s successfully", msg.Type())

	return encodedSig, nil
}

// ListPublicKeyHash retrieve the list of all public key hash supported by the current configuration
func (s *Signatory) ListPublicKeyHash() ([]string, error) {
	results := []string{}
	for _, vault := range s.vaults {
		pubKeys, err := vault.ListPublicKeys()

		if err != nil {
			return nil, err
		}

		for _, key := range pubKeys {
			if IsSupportedCurve(key.Curve()) {
				encoded := tezos.EncodePubKeyHash(key.PublicKey(), key.Curve())

				results = append(results, encoded)
				s.addKeyMap(encoded, key, vault)

			}
		}
	}
	return results, nil
}

// GetPublicKey retrieve the public key from a vault
func (s *Signatory) GetPublicKey(keyHash string) (string, error) {
	vault := s.getVaultFromKeyHash(keyHash)

	if vault == nil {
		return "", ErrVaultNotFound
	}

	key := s.getKeyFromKeyHash(keyHash)

	log.Debugf("Fetching public key for: %s", keyHash)

	pubKey, err := vault.GetPublicKey(key.ID())
	if err != nil {
		return "", err
	}
	return tezos.EncodePubKey(keyHash, pubKey.PublicKey()), nil
}<|MERGE_RESOLUTION|>--- conflicted
+++ resolved
@@ -131,10 +131,6 @@
 		return "", fmt.Errorf("%s is not listed in config", keyHash)
 	}
 
-<<<<<<< HEAD
-	log.Infof("Signing for key: %s", keyHash)
-	log.Debugf("About to sign raw bytes hex.EncodeToString(message): %s", hex.EncodeToString(message))
-=======
 	log.Infof("Signing for key: %s\n", keyHash)
 
 	level := log.DebugLevel
@@ -142,7 +138,6 @@
 		level = log.InfoLevel
 	}
 	log.StandardLogger().Logf(level, "About to sign raw bytes hex.EncodeToString(message): %s\n", hex.EncodeToString(message))
->>>>>>> bc4642f4
 
 	msg := tezos.ParseMessage(message)
 
