--- conflicted
+++ resolved
@@ -462,11 +462,7 @@
 	}
 	l.Info("Requesting proof of possession")
 
-<<<<<<< HEAD
-	sig, err := prover.ProvePossession(ctx, req.PublicKeyHash)
-=======
 	sig, err := prover.ProvePossession(ctx)
->>>>>>> 18283511
 	if err != nil {
 		return nil, err
 	}
