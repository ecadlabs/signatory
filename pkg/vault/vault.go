--- conflicted
+++ resolved
@@ -26,11 +26,7 @@
 }
 
 type PossessionProver interface {
-<<<<<<< HEAD
-	ProvePossession(ctx context.Context, pkh crypt.PublicKeyHash) (crypt.Signature, error)
-=======
 	ProvePossession(ctx context.Context) (crypt.Signature, error)
->>>>>>> 18283511
 }
 
 // KeyIterator is used to iterate over stored public keys
