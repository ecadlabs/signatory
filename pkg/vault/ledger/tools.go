package ledger

import (
	"encoding/hex"

	"github.com/ecadlabs/gotez/b58"
	"github.com/ecadlabs/signatory/pkg/vault/ledger/tezosapp"
)

// Utility functions used by CLI

<<<<<<< HEAD
func SetupBaking(id, keyID, chainID string, mainHWM, testHWM uint32) (string, error) {
=======
func SetupBaking(transport string, id, keyID, chainID string, mainHWM, testHWM uint32) (pkh string, err error) {
>>>>>>> 36138c36
	var hwm tezosapp.HWM
	if chainID != "" {
		cid, err := b58.ParseChainID([]byte(chainID))
		if err != nil {
			return "", err
		}
		hwm.ChainID = *cid
	}
	key, err := parseKeyID(keyID)
	if err != nil {
		return "", err
	}
	s, err := getScanner(transport)
	if err != nil {
		return
	}
	dev, err := s.open(id)
	if err != nil {
		return "", err
	}
	defer dev.Close()

	pub, err := dev.SetupBaking(&hwm, key.dt, key.path)
	if err != nil {
		return "", err
	}
	return pub.Hash().String(), nil
}

func DeauthorizeBaking(transport string, id string) error {
	s, err := getScanner(transport)
	if err != nil {
		return err
	}
	dev, err := s.open(id)
	if err != nil {
		return err
	}
	defer dev.Close()
	err = dev.DeauthorizeBaking()
	if err != nil {
		return err
	}
	return nil
}

func SetHighWatermark(transport string, id string, hwm uint32) error {
	s, err := getScanner(transport)
	if err != nil {
		return err
	}
	dev, err := s.open(id)
	if err != nil {
		return err
	}
	defer dev.Close()
	return dev.SetHighWatermark(hwm)
}

func GetHighWatermark(transport string, id string) (hwm uint32, err error) {
	s, err := getScanner(transport)
	if err != nil {
		return
	}
	dev, err := s.open(id)
	if err != nil {
		return
	}
	defer dev.Close()
	return dev.GetHighWatermark()
}

func GetHighWatermarks(transport string, id string) (mainHWM, testHWM uint32, chainID string, err error) {
	s, err := getScanner(transport)
	if err != nil {
		return
	}
	dev, err := s.open(id)
	if err != nil {
		return
	}
	defer dev.Close()
	hwm, err := dev.GetHighWatermarks()
	if err != nil {
		return
	}
	return hwm.Main, hwm.Test, hex.EncodeToString(hwm.ChainID[:]), nil
}<|MERGE_RESOLUTION|>--- conflicted
+++ resolved
@@ -9,11 +9,7 @@
 
 // Utility functions used by CLI
 
-<<<<<<< HEAD
-func SetupBaking(id, keyID, chainID string, mainHWM, testHWM uint32) (string, error) {
-=======
 func SetupBaking(transport string, id, keyID, chainID string, mainHWM, testHWM uint32) (pkh string, err error) {
->>>>>>> 36138c36
 	var hwm tezosapp.HWM
 	if chainID != "" {
 		cid, err := b58.ParseChainID([]byte(chainID))
