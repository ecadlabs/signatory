package config

import (
	"errors"
	"os"

	"github.com/ecadlabs/gotez/v2/crypt"
	"github.com/ecadlabs/signatory/pkg/hashmap"
	"github.com/ecadlabs/signatory/pkg/middlewares"
	"github.com/go-playground/validator/v10"
	yaml "gopkg.in/yaml.v3"
)

type GlobalContext interface {
	GetBaseDir() string
}

// PolicyHook is an external service for secondary validation of sign requests
type PolicyHook struct {
	Address        string          `yaml:"address"`
	AuthorizedKeys *AuthorizedKeys `yaml:"authorized_keys"`
}

// ServerConfig contains the information necessary to the tezos signing server
type ServerConfig struct {
	Address        string           `yaml:"address" validate:"hostname_port"`
	UtilityAddress string           `yaml:"utility_address" validate:"hostname_port"`
	AuthorizedKeys *AuthorizedKeys  `yaml:"authorized_keys"`
	JWTConfig      *middlewares.JWT `yaml:"jwt"`
}

// TezosConfig contains the configuration related to tezos network
type TezosConfig = hashmap.PublicKeyHashMap[*TezosPolicy]

// TezosPolicy contains policy definition for a specific address
type TezosPolicy struct {
<<<<<<< HEAD
	Allow                  map[string][]string `yaml:"allow"`
	AllowedOperations      []string            `yaml:"allowed_operations"`
	AllowedKinds           []string            `yaml:"allowed_kinds"`
	AllowProofOfPossession bool                `yaml:"allow_proof_of_possession"`
	LogPayloads            bool                `yaml:"log_payloads"`
	AuthorizedKeys         *AuthorizedKeys     `yaml:"authorized_keys"`
	JwtUsers               []string            `yaml:"jwt_users"`
=======
	Allow             map[string][]string `yaml:"allow"`
	AllowedOperations []string            `yaml:"allowed_operations"`
	AllowedKinds      []string            `yaml:"allowed_kinds"`
	AllowedChains     []string            `yaml:"allowed_chains"`
	LogPayloads       bool                `yaml:"log_payloads"`
	AuthorizedKeys    *AuthorizedKeys     `yaml:"authorized_keys"`
	JwtUsers          []string            `yaml:"jwt_users"`
>>>>>>> 9c9269c5
}

// VaultConfig represents single vault instance
type VaultConfig struct {
	Driver string    `yaml:"driver" validate:"required"`
	Config yaml.Node `yaml:"config"`
}

// Config contains all the configuration necessary to run the signatory
type Config struct {
	Vaults     map[string]*VaultConfig `yaml:"vaults" validate:"dive,required"`
	Tezos      TezosConfig             `yaml:"tezos"`
	Server     ServerConfig            `yaml:"server"`
	PolicyHook *PolicyHook             `yaml:"policy_hook"`
	BaseDir    string                  `yaml:"base_dir" validate:"required"`
	Watermark  *WatermarkConfig        `yaml:"watermark"`
}

func (c *Config) GetBaseDir() string {
	return c.BaseDir
}

// WatermarkConfig represents watermark backend configuration
type WatermarkConfig struct {
	Driver string    `yaml:"driver" validate:"required"`
	Config yaml.Node `yaml:"config"`
}

var defaultConfig = Config{
	Server: ServerConfig{
		Address:        ":6732",
		UtilityAddress: ":9583",
	},
	BaseDir: "/var/lib/signatory",
	Watermark: &WatermarkConfig{
		Driver: "file",
	},
}

// Read read the config from a file
func (c *Config) Read(file string) error {
	yamlFile, err := os.ReadFile(file)
	if err != nil {
		return err
	}
	if err = yaml.Unmarshal(yamlFile, c); err != nil {
		return err
	}
	return nil
}

func Default() *Config {
	c := defaultConfig
	return &c
}

func Validator() *validator.Validate {
	return validator.New()
}

// AuthorizedKeys keeps list of authorized public keys
type AuthorizedKeys struct {
	value crypt.PublicKey
	list  []*AuthorizedKeys
}

// List returns all keys as a string slice
func (a *AuthorizedKeys) List() []crypt.PublicKey {
	if a.list != nil {
		var ret []crypt.PublicKey
		for _, v := range a.list {
			ret = append(ret, v.List()...)
		}
		return ret
	}
	return []crypt.PublicKey{a.value}
}

// UnmarshalYAML implements yaml.Unmarshaler
func (a *AuthorizedKeys) UnmarshalYAML(value *yaml.Node) (err error) {
	switch value.Kind {
	case yaml.ScalarNode:
		var pub crypt.PublicKey
		pub, err = crypt.ParsePublicKey([]byte(value.Value))
		a.value = pub

	case yaml.SequenceNode:
		err = value.Decode(&a.list)

	default:
		return errors.New("can't decode YAML node")
	}
	return err
}<|MERGE_RESOLUTION|>--- conflicted
+++ resolved
@@ -34,23 +34,14 @@
 
 // TezosPolicy contains policy definition for a specific address
 type TezosPolicy struct {
-<<<<<<< HEAD
 	Allow                  map[string][]string `yaml:"allow"`
 	AllowedOperations      []string            `yaml:"allowed_operations"`
 	AllowedKinds           []string            `yaml:"allowed_kinds"`
+	AllowedChains          []string            `yaml:"allowed_chains"`
 	AllowProofOfPossession bool                `yaml:"allow_proof_of_possession"`
 	LogPayloads            bool                `yaml:"log_payloads"`
 	AuthorizedKeys         *AuthorizedKeys     `yaml:"authorized_keys"`
 	JwtUsers               []string            `yaml:"jwt_users"`
-=======
-	Allow             map[string][]string `yaml:"allow"`
-	AllowedOperations []string            `yaml:"allowed_operations"`
-	AllowedKinds      []string            `yaml:"allowed_kinds"`
-	AllowedChains     []string            `yaml:"allowed_chains"`
-	LogPayloads       bool                `yaml:"log_payloads"`
-	AuthorizedKeys    *AuthorizedKeys     `yaml:"authorized_keys"`
-	JwtUsers          []string            `yaml:"jwt_users"`
->>>>>>> 9c9269c5
 }
 
 // VaultConfig represents single vault instance
