--- conflicted
+++ resolved
@@ -6,25 +6,6 @@
 	"github.com/spf13/cobra"
 )
 
-<<<<<<< HEAD
-const listTemplateSrc = `{{range . -}}
-Public Key Hash:    {{.PublicKeyHash}}
-Vault:              {{.VaultName}}
-Publik key Path:    {{.ID}}
-Active:             {{.Active}}
-{{with .Policy -}}
-Allowed Operations: {{.AllowedOperations}}
-Allowed Kinds:      {{.AllowedKinds}}
-{{end}}
-{{end -}}
-`
-
-var (
-	listTpl = template.Must(template.New("list").Parse(listTemplateSrc))
-)
-
-=======
->>>>>>> bb2c2417
 func NewListCommand(c *Context) *cobra.Command {
 	listCmd := &cobra.Command{
 		Use:   "list",
