--- conflicted
+++ resolved
@@ -9,28 +9,17 @@
 
 var signingOpCount = prometheus.NewCounterVec(prometheus.CounterOpts{
 	Name: "signing_ops_total",
-<<<<<<< HEAD
-	Help: "Total number of signing operation completed.",
-=======
 	Help: "Total number of signing operations completed.",
->>>>>>> f9473b8f
 }, []string{"address", "vault", "algorithm", "kind"})
 
 // RegisterHandler register metrics handler
 func RegisterHandler() {
 	http.Handle("/metrics", promhttp.Handler())
 	prometheus.MustRegister(signingOpCount)
-<<<<<<< HEAD
 	prometheus.MustRegister(vaultSigningSummary)
-=======
->>>>>>> f9473b8f
 }
 
 // IncNewSigningOp register a new signing operation with vault
 func IncNewSigningOp(address string, vault string, algorithm string, kind string) {
-<<<<<<< HEAD
-	signingOpCount.WithLabelValues(address, vault, algorithm, kind).Add(1)
-=======
-  signingOpCount.WithLabelValues(address, vault, algorithm, kind).Inc()
->>>>>>> f9473b8f
+	signingOpCount.WithLabelValues(address, vault, algorithm, kind).Inc()
 }