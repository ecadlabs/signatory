--- conflicted
+++ resolved
@@ -76,29 +76,20 @@
 . .env.vaults
 ```
 
-<<<<<<< HEAD
 ### using GCP vault
-=======
-<<<<<<< HEAD
-### optional: using GCP vault
 
 If you want to run GCP vault tests you need to substitute GCP vault env var into the GCP token file that gets mounted to Signatory file system:
->>>>>>> fc90b575
 
 ```sh
 envsubst < gcp-token-template.json > gcp-token.json
 ```
 
-<<<<<<< HEAD
 ### using AZ vault
 
 ```sh
 echo $VAULT_AZ_SP_KEY >service-principal.key
+```
 
-=======
-=======
->>>>>>> main
->>>>>>> fc90b575
 Next, start the stack:
 
 ```sh
