## Integration test

The tests in this folder use a docker compose file to orchestrate the starting of `Signatory`, `flextesa` and `tezos` containers.  

The version of Signatory that is run is defined by an environment variable named `IMAGE`.

The `octez-client` that is run by the tests is provided by the `tezos` container, not the `octez-client` that is onboard the `flextesa` image, so that official `tezos` image releases can be used.  The version of `tezos` container is defined by an environment variable named `OCTEZ_VERSION`.

Currently, it is always the `latest` version of the `flextesa` image that is run by the tests, which protocol the testnet runs is defined in the script `flextesa.sh`

## Pulling the images

Pre-release Signatory images are available in [github container registry](https://github.com/ecadlabs/signatory/pkgs/container/signatory)
Official image releases are available in [dockerhub](https://hub.docker.com/r/ecadlabs/signatory/tags)
<<<<<<< HEAD
=======
If you get a 404 from the github container registry, you can request access from an admin.
>>>>>>> ed177be5

### Github container registry authentication setup

If this is your first time pulling an image from github packages, then you'll need to configure a [Personal Access Token PAT (classic)](https://github.com/settings/tokens). The only access you should grant the PAT is `read:packages`.  With that token as the value of env var `$PAT`, you can now login:

```sh
echo $PAT |docker login ghcr.io -u <your_github_name> --password-stdin
```

## Running the tests

Pull the images for the version and architecture that suit your needs from [flextesa](https://hub.docker.com/r/oxheadalpha/flextesa/tags), [tezos](https://hub.docker.com/r/tezos/tezos/tags), [signatory (pre-release)](https://github.com/ecadlabs/signatory/pkgs/container/signatory/versions), or [signatory (release)](https://hub.docker.com/r/ecadlabs/signatory/tags)

Example:

```sh
export SIGY_IMAGE=ghcr.io/ecadlabs/signatory:main-arm64
export OCTEZ_VERSION=arm64_v17.0-beta1
docker pull oxheadalpha/flextesa:latest
docker pull tezos/tezos:$OCTEZ_VERSION
docker pull $SIGY_IMAGE
```

Next, start the stack:

```sh
cd integration_test
IMAGE=$SIGY_IMAGE OCTEZ_VERSION=$OCTEZ_VERSION docker compose up -d --wait
```

Run all the tests:

```sh
IMAGE=$SIGY_IMAGE OCTEZ_VERSION=$OCTEZ_VERSION go test ./...
```

Or, just run a single test:

```sh
IMAGE=$SIGY_IMAGE OCTEZ_VERSION=$OCTEZ_VERSION go test -run ^TestOperationAllowPolicy
```

Stop the stack when you are done:

```sh
IMAGE=$SIGY_IMAGE OCTEZ_VERSION=$OCTEZ_VERSION docker compose down
```

## Notes to the operator

Some tests in this folder make edits to `signatory.yaml` configuration and restart the Signatory service. By design, tests that do this shall clean up after themselves by restoring the copy of the file that is in the code repository.  If `git status` after a test run shows you have modifications to the `signatory.yaml` file, then that would mean a test is failing to clean up after itself and should be corrected.<|MERGE_RESOLUTION|>--- conflicted
+++ resolved
@@ -12,10 +12,7 @@
 
 Pre-release Signatory images are available in [github container registry](https://github.com/ecadlabs/signatory/pkgs/container/signatory)
 Official image releases are available in [dockerhub](https://hub.docker.com/r/ecadlabs/signatory/tags)
-<<<<<<< HEAD
-=======
 If you get a 404 from the github container registry, you can request access from an admin.
->>>>>>> ed177be5
 
 ### Github container registry authentication setup
 
